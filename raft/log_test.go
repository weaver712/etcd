--- conflicted
+++ resolved
@@ -344,8 +344,8 @@
 		wunstable uint64
 	}{
 		{3, nil, 3},
-<<<<<<< HEAD
 		{1, previousEnts[1:], 3},
+		{0, append([]pb.Entry{{}}, previousEnts...), 3},
 	}
 
 	for i, tt := range tests {
@@ -354,21 +354,9 @@
 		raftLog := newLog(storage)
 		raftLog.append(raftLog.lastIndex(), previousEnts[tt.unstable:]...)
 		ents := raftLog.unstableEntries()
-		raftLog.stableTo(raftLog.lastIndex())
-=======
-		{1, previousEnts, 3},
-		{0, append([]pb.Entry{{}}, previousEnts...), 3},
-	}
-
-	for i, tt := range tests {
-		raftLog := newLog()
-		raftLog.append(0, previousEnts...)
-		raftLog.unstable = tt.unstable
-		ents := raftLog.unstableEnts()
 		if l := len(ents); l > 0 {
 			raftLog.stableTo(ents[l-1].Index)
 		}
->>>>>>> a551b75d
 		if !reflect.DeepEqual(ents, tt.wents) {
 			t.Errorf("#%d: unstableEnts = %+v, want %+v", i, ents, tt.wents)
 		}
@@ -378,9 +366,6 @@
 	}
 }
 
-<<<<<<< HEAD
-//TestCompaction ensures that the number of log entries is correct after compactions.
-=======
 func TestStableTo(t *testing.T) {
 	tests := []struct {
 		stable    uint64
@@ -391,7 +376,8 @@
 		{2, 3},
 	}
 	for i, tt := range tests {
-		raftLog := newLog()
+		raftLog := newLog(NewMemoryStorage())
+		raftLog.append(0, []pb.Entry{{}, {}}...)
 		raftLog.stableTo(tt.stable)
 		if raftLog.unstable != tt.wunstable {
 			t.Errorf("#%d: unstable = %d, want %d", i, raftLog.unstable, tt.wunstable)
@@ -399,8 +385,7 @@
 	}
 }
 
-//TestCompaction ensures that the number of log entreis is correct after compactions.
->>>>>>> a551b75d
+//TestCompaction ensures that the number of log entries is correct after compactions.
 func TestCompaction(t *testing.T) {
 	tests := []struct {
 		applied   uint64
